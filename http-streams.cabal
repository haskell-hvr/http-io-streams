cabal-version:       >= 1.10
name:                http-streams
<<<<<<< HEAD
version:             0.8.0.1
=======
version:             0.7.2.5
>>>>>>> c18aeb12
synopsis:            An HTTP client using io-streams
description:
 /Overview/
 .
 An HTTP client, using the Snap Framework's 'io-streams' library to
 hande the streaming IO. The API is optimized for ease of use for the
 rather common case of code needing to query web services and deal with
 the result.
 .
 The library is exported in a single module; see "Network.Http.Client"
 for full documentation.

license:             BSD3
license-file:        LICENCE
author:              Andrew Cowie <andrew@operationaldynamics.com>
maintainer:          Andrew Cowie <andrew@operationaldynamics.com>
copyright:           © 2012-2014 Operational Dynamics Consulting, Pty Ltd and Others
category:            Web
tested-with:         GHC == 7.8
stability:           experimental
homepage:            http://research.operationaldynamics.com/projects/http-streams/
bug-reports:         https://github.com/afcowie/http-streams/issues

build-type:          Custom

flag network-uri
   description: Get Network.URI from the network-uri package
   default: True

library
  default-language:  Haskell2010

  build-depends:     attoparsec,
<<<<<<< HEAD
                     http-common >= 0.8.0,
=======
                     http-common >= 0.7.2 && < 0.8,
>>>>>>> c18aeb12
                     base >= 4 && <5,
                     directory,
                     base64-bytestring,
                     blaze-builder,
                     bytestring,
                     case-insensitive,
                     io-streams >= 1.1 && <1.3,
                     HsOpenSSL >= 0.10.3.5,
<<<<<<< HEAD
                     openssl-streams >= 1.1 && < 1.4,
                     mtl,
                     transformers,
=======
                     openssl-streams >= 1.1 && < 1.3,
                     mtl,
                     transformers,
                     network >= 2.6,
                     network-uri >= 2.6,
>>>>>>> c18aeb12
                     text,
                     unordered-containers,
                     aeson
  if flag(network-uri)
    build-depends: network-uri >= 2.6, network >= 2.6
  else
    build-depends: network-uri < 2.6, network < 2.6

  hs-source-dirs:    lib
  exposed-modules:   Network.Http.Client
  other-modules:     Network.Http.Connection,
                     Network.Http.ResponseParser,
                     Network.Http.Utilities,
                     Network.Http.Inconvenience

  ghc-options:       -O2
                     -Wall
                     -Wwarn
                     -fwarn-tabs
                     -funbox-strict-fields
                     -fno-warn-missing-signatures
                     -fno-warn-unused-binds
                     -fno-warn-unused-do-bind

  include-dirs:      .

  ghc-prof-options:  -prof -fprof-auto-top


test-suite           check
  type:              exitcode-stdio-1.0

  default-language:  Haskell2010

<<<<<<< HEAD
  build-depends:     HUnit,
=======
  build-depends:
                     http-common >= 0.7.2 && < 0.8,
                     HUnit,
>>>>>>> c18aeb12
                     HsOpenSSL,
                     MonadCatchIO-transformers,
                     aeson-pretty,
                     attoparsec,
                     base,
                     directory,
                     blaze-builder,
                     base64-bytestring,
                     bytestring,
                     case-insensitive,
                     ghc-prim,
                     hspec,
                     hspec-expectations,
                     io-streams,
                     mtl,
                     transformers,
                     network >= 2.6,
                     network-uri >= 2.6,
<<<<<<< HEAD
                     openssl-streams >= 1.1    && < 1.4,
=======
                     openssl-streams,
>>>>>>> c18aeb12
                     snap-core       >= 0.9    && < 1.0,
                     snap-server     >= 0.9    && < 1.0,
                     system-fileio   >= 0.3.10 && < 0.4,
                     system-filepath >= 0.4.1  && < 0.5,
                     text,
                     unordered-containers,
                     aeson,
                     http-common  >= 0.8.0,
                     http-streams >= 0.8.0

  hs-source-dirs:    lib,tests
  main-is:           check.hs

  ghc-options:       -O2
                     -threaded
                     -Wall
                     -Wwarn
                     -fwarn-tabs
                     -funbox-strict-fields
                     -fno-warn-missing-signatures
                     -fno-warn-unused-binds
                     -fno-warn-unused-do-bind

  include-dirs:      .

test-suite           snippet
  type:              exitcode-stdio-1.0

  default-language:  Haskell2010

  build-depends:     base,
                     bytestring,
                     io-streams,
                     http-streams >= 0.8.0

  hs-source-dirs:    tests
  main-is:           snippet.hs

  ghc-options:       -O2
                     -threaded
                     -Wall
                     -Wwarn
                     -fwarn-tabs
                     -funbox-strict-fields
                     -fno-warn-missing-signatures
                     -fno-warn-unused-binds
                     -fno-warn-unused-do-bind

  include-dirs:      .


source-repository    head
  type:              git
  location:          git://github.com/afcowie/http-streams.git


-- vim: set tabstop=21 expandtab:<|MERGE_RESOLUTION|>--- conflicted
+++ resolved
@@ -1,10 +1,6 @@
 cabal-version:       >= 1.10
 name:                http-streams
-<<<<<<< HEAD
-version:             0.8.0.1
-=======
-version:             0.7.2.5
->>>>>>> c18aeb12
+version:             0.8.0.2
 synopsis:            An HTTP client using io-streams
 description:
  /Overview/
@@ -38,11 +34,7 @@
   default-language:  Haskell2010
 
   build-depends:     attoparsec,
-<<<<<<< HEAD
                      http-common >= 0.8.0,
-=======
-                     http-common >= 0.7.2 && < 0.8,
->>>>>>> c18aeb12
                      base >= 4 && <5,
                      directory,
                      base64-bytestring,
@@ -51,17 +43,9 @@
                      case-insensitive,
                      io-streams >= 1.1 && <1.3,
                      HsOpenSSL >= 0.10.3.5,
-<<<<<<< HEAD
                      openssl-streams >= 1.1 && < 1.4,
                      mtl,
                      transformers,
-=======
-                     openssl-streams >= 1.1 && < 1.3,
-                     mtl,
-                     transformers,
-                     network >= 2.6,
-                     network-uri >= 2.6,
->>>>>>> c18aeb12
                      text,
                      unordered-containers,
                      aeson
@@ -96,13 +80,9 @@
 
   default-language:  Haskell2010
 
-<<<<<<< HEAD
-  build-depends:     HUnit,
-=======
   build-depends:
                      http-common >= 0.7.2 && < 0.8,
                      HUnit,
->>>>>>> c18aeb12
                      HsOpenSSL,
                      MonadCatchIO-transformers,
                      aeson-pretty,
@@ -121,11 +101,7 @@
                      transformers,
                      network >= 2.6,
                      network-uri >= 2.6,
-<<<<<<< HEAD
                      openssl-streams >= 1.1    && < 1.4,
-=======
-                     openssl-streams,
->>>>>>> c18aeb12
                      snap-core       >= 0.9    && < 1.0,
                      snap-server     >= 0.9    && < 1.0,
                      system-fileio   >= 0.3.10 && < 0.4,
