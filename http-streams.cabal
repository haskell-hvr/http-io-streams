--- conflicted
+++ resolved
@@ -1,10 +1,6 @@
 cabal-version:       >= 1.10
 name:                http-streams
-<<<<<<< HEAD
-version:             0.8.2.0
-=======
-version:             0.8.0.3
->>>>>>> 43e0f0a0
+version:             0.8.2.1
 synopsis:            An HTTP client using io-streams
 description:
  /Overview/
@@ -42,10 +38,10 @@
                      base >= 4 && <5,
                      directory,
                      base64-bytestring,
+                     blaze-builder >= 0.4,
                      bytestring,
                      case-insensitive,
-                     -- io-streams >= 1.1 && < 1.3, blaze-builder < 0.4,
-                     io-streams >= 1.3, blaze-builder >= 0.4,
+                     io-streams >= 1.3 && < 1.4,
                      HsOpenSSL >= 0.10.3.5,
                      openssl-streams >= 1.1 && < 1.4,
                      mtl,
