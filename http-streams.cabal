--- conflicted
+++ resolved
@@ -1,10 +1,6 @@
 cabal-version:       >= 1.10
 name:                http-streams
-<<<<<<< HEAD
-version:             0.8.2.1
-=======
-version:             0.8.0.0
->>>>>>> b642866a
+version:             0.8.3.0
 synopsis:            An HTTP client using io-streams
 description:
  /Overview/
