--- conflicted
+++ resolved
@@ -98,10 +98,7 @@
                      http-common >= 0.8.2,
                      HUnit,
                      HsOpenSSL,
-<<<<<<< HEAD
-=======
                      lifted-base,
->>>>>>> 46b3dd07
                      aeson-pretty,
                      attoparsec,
                      base,
