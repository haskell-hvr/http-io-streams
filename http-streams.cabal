cabal-version:       >= 1.10
name:                http-streams
<<<<<<< HEAD
version:             0.8.0.1
=======
version:             0.7.2.2
>>>>>>> 3836b1e1
synopsis:            An HTTP client using io-streams
description:
 /Overview/
 .
 An HTTP client, using the Snap Framework's 'io-streams' library to
 hande the streaming IO. The API is optimized for ease of use for the
 rather common case of code needing to query web services and deal with
 the result.
 .
 The library is exported in a single module; see "Network.Http.Client"
 for full documentation.

license:             BSD3
license-file:        LICENCE
author:              Andrew Cowie <andrew@operationaldynamics.com>
maintainer:          Andrew Cowie <andrew@operationaldynamics.com>
copyright:           © 2012-2014 Operational Dynamics Consulting, Pty Ltd and Others
category:            Web
tested-with:         GHC == 7.8
stability:           experimental
homepage:            http://research.operationaldynamics.com/projects/http-streams/
bug-reports:         https://github.com/afcowie/http-streams/issues

build-type:          Custom

library
  default-language:  Haskell2010

  build-depends:     attoparsec,
<<<<<<< HEAD
                     http-common >= 0.8.0,
=======
                     http-common >= 0.7.2,
>>>>>>> 3836b1e1
                     base >= 4 && <5,
                     directory,
                     base64-bytestring,
                     blaze-builder,
                     bytestring,
                     case-insensitive,
                     io-streams >= 1.1 && <1.3,
                     HsOpenSSL >= 0.10.3.5,
                     openssl-streams >= 1.1 && <1.2,
                     mtl,
                     transformers,
                     network,
                     text,
                     unordered-containers,
                     aeson

  hs-source-dirs:    lib
  exposed-modules:   Network.Http.Client
  other-modules:     Network.Http.Connection,
                     Network.Http.ResponseParser,
                     Network.Http.Utilities,
                     Network.Http.Inconvenience

  ghc-options:       -O2
                     -Wall
                     -Wwarn
                     -fwarn-tabs
                     -funbox-strict-fields
                     -fno-warn-missing-signatures
                     -fno-warn-unused-binds
                     -fno-warn-unused-do-bind

  include-dirs:      .

  ghc-prof-options:  -prof -fprof-auto-top


test-suite           check
  type:              exitcode-stdio-1.0

  default-language:  Haskell2010

  build-depends:
                     HUnit,
                     HsOpenSSL,
                     MonadCatchIO-transformers,
                     aeson-pretty,
                     attoparsec,
                     base,
                     directory,
                     blaze-builder,
                     base64-bytestring,
                     bytestring,
                     case-insensitive,
                     ghc-prim,
                     hspec,
                     hspec-expectations,
                     io-streams,
                     mtl,
                     transformers,
                     network,
                     openssl-streams,
                     snap-core       >= 0.9    && < 1.0,
                     snap-server     >= 0.9    && < 1.0,
                     system-fileio   >= 0.3.10 && < 0.4,
                     system-filepath >= 0.4.1  && < 0.5,
                     text,
                     unordered-containers,
                     aeson,
<<<<<<< HEAD
                     http-common  >= 0.8.0,
                     http-streams >= 0.8.0

  hs-source-dirs:    tests,src
=======
                     http-streams

  hs-source-dirs:    lib,tests
>>>>>>> 3836b1e1
  main-is:           check.hs

  ghc-options:       -O2
                     -threaded
                     -Wall
                     -Wwarn
                     -fwarn-tabs
                     -funbox-strict-fields
                     -fno-warn-missing-signatures
                     -fno-warn-unused-binds
                     -fno-warn-unused-do-bind

  include-dirs:      .

test-suite           snippet
  type:              exitcode-stdio-1.0

  default-language:  Haskell2010

  build-depends:
                     base,
                     bytestring,
                     io-streams,
                     http-streams >= 0.8.0

  hs-source-dirs:    tests
  main-is:           snippet.hs

  ghc-options:       -O2
                     -threaded
                     -Wall
                     -Wwarn
                     -fwarn-tabs
                     -funbox-strict-fields
                     -fno-warn-missing-signatures
                     -fno-warn-unused-binds
                     -fno-warn-unused-do-bind

  include-dirs:      .


source-repository    head
  type:              git
  location:          git://github.com/afcowie/http-streams.git


-- vim: set tabstop=21 expandtab:<|MERGE_RESOLUTION|>--- conflicted
+++ resolved
@@ -1,10 +1,6 @@
 cabal-version:       >= 1.10
 name:                http-streams
-<<<<<<< HEAD
 version:             0.8.0.1
-=======
-version:             0.7.2.2
->>>>>>> 3836b1e1
 synopsis:            An HTTP client using io-streams
 description:
  /Overview/
@@ -34,11 +30,7 @@
   default-language:  Haskell2010
 
   build-depends:     attoparsec,
-<<<<<<< HEAD
                      http-common >= 0.8.0,
-=======
-                     http-common >= 0.7.2,
->>>>>>> 3836b1e1
                      base >= 4 && <5,
                      directory,
                      base64-bytestring,
@@ -81,8 +73,7 @@
 
   default-language:  Haskell2010
 
-  build-depends:
-                     HUnit,
+  build-depends:     HUnit,
                      HsOpenSSL,
                      MonadCatchIO-transformers,
                      aeson-pretty,
@@ -108,16 +99,10 @@
                      text,
                      unordered-containers,
                      aeson,
-<<<<<<< HEAD
                      http-common  >= 0.8.0,
                      http-streams >= 0.8.0
 
-  hs-source-dirs:    tests,src
-=======
-                     http-streams
-
   hs-source-dirs:    lib,tests
->>>>>>> 3836b1e1
   main-is:           check.hs
 
   ghc-options:       -O2
@@ -137,8 +122,7 @@
 
   default-language:  Haskell2010
 
-  build-depends:
-                     base,
+  build-depends:     base,
                      bytestring,
                      io-streams,
                      http-streams >= 0.8.0
